--- conflicted
+++ resolved
@@ -3994,7 +3994,6 @@
                     n_patches_sq /= 2;
                 }
             } break;
-<<<<<<< HEAD
         case PROJECTOR_TYPE_GLM45V:
             {
                 const int S = params.spatial_merge_size > 0 ? params.spatial_merge_size : 1; // GLM-4.5V: S=2
@@ -4005,11 +4004,10 @@
 
                 per_side /= S;                                                // 24/2 = 12
                 n_patches_sq = per_side * per_side;                           // 12*12 = 144
-=======
+            } break;
         case PROJECTOR_TYPE_LFM2:
             {
                 n_patches_sq = (img->nx / (params.patch_size * params.proj_scale_factor)) * (img->ny / (params.patch_size * params.proj_scale_factor));
->>>>>>> b143fbc8
             } break;
         default:
             GGML_ABORT("unsupported projector type");
@@ -4559,15 +4557,12 @@
             return ctx->model.mm_model_proj->ne[1];
         case PROJECTOR_TYPE_QWEN2A:
             return ctx->model.mm_fc_w->ne[1];
-<<<<<<< HEAD
         case PROJECTOR_TYPE_GLM45V:
             // glm4.5v downsample conv: [2, 2, 1536, 4096] => c_out is the mm embedding dim
             GGML_ASSERT(ctx->model.glm_downsample_w);
             return ctx->model.glm_downsample_w->ne[3];
-=======
         case PROJECTOR_TYPE_LFM2:
             return ctx->model.mm_2_w->ne[1];
->>>>>>> b143fbc8
         default:
             GGML_ABORT("Unknown projector type");
     }
